package automationconfig

import (
	"bytes"
	"encoding/json"
	"fmt"
)

type Topology string

const (
	ReplicaSetTopology Topology = "ReplicaSet"
)

// AuthEnabler is an interface which can configure authentication settings
type AuthEnabler interface {
	EnableAuth(auth Auth) Auth
}

type Builder struct {
	enabler           AuthEnabler
	processes         []Process
	replicaSets       []ReplicaSet
	members           int
	domain            string
	name              string
	fcv               string
	topology          Topology
	mongodbVersion    string
	previousAC        AutomationConfig
	tlsCAFile         string
	tlsCertAndKeyFile string
	tlsMode           TLSMode
	// MongoDB installable versions
	versions     []MongoDbVersionConfig
	toolsVersion ToolsVersion
}

func NewBuilder() *Builder {
	return &Builder{
		processes:   []Process{},
		replicaSets: []ReplicaSet{},
		versions:    []MongoDbVersionConfig{},
	}
}

func (b *Builder) SetAuthEnabler(enabler AuthEnabler) *Builder {
	b.enabler = enabler
	return b
}

func (b *Builder) SetTopology(topology Topology) *Builder {
	b.topology = topology
	return b
}

func (b *Builder) SetMembers(members int) *Builder {
	b.members = members
	return b
}

func (b *Builder) SetDomain(domain string) *Builder {
	b.domain = domain
	return b
}

func (b *Builder) SetName(name string) *Builder {
	b.name = name
	return b
}

func (b *Builder) SetFCV(fcv string) *Builder {
	b.fcv = fcv
	return b
}

func (b *Builder) SetTLS(caFile, certAndKeyFile string, mode TLSMode) *Builder {
	b.tlsCAFile = caFile
	b.tlsCertAndKeyFile = certAndKeyFile
	b.tlsMode = mode
	return b
}

func (b *Builder) isTLSEnabled() bool {
	return b.tlsCAFile != "" && b.tlsCertAndKeyFile != "" && b.tlsMode != TLSModeDisabled
}

func (b *Builder) SetToolsVersion(version ToolsVersion) *Builder {
	b.toolsVersion = version
	return b
}

func (b *Builder) AddVersion(version MongoDbVersionConfig) *Builder {
	for idx := range version.Builds {
		if version.Builds[idx].Modules == nil {
			version.Builds[idx].Modules = make([]string, 0)
		}
	}
	b.versions = append(b.versions, version)
	return b
}

func (b *Builder) SetMongoDBVersion(version string) *Builder {
	b.mongodbVersion = version
	return b
}

func (b *Builder) SetPreviousAutomationConfig(previousAC AutomationConfig) *Builder {
	b.previousAC = previousAC
	return b
}
func (b *Builder) Build() (AutomationConfig, error) {
	hostnames := make([]string, b.members)
	for i := 0; i < b.members; i++ {
		hostnames[i] = fmt.Sprintf("%s-%d.%s", b.name, i, b.domain)
	}

	members := make([]ReplicaSetMember, b.members)
	processes := make([]Process, b.members)
	for i, h := range hostnames {
		opts := []func(*Process){
			withFCV(b.fcv),
		}

		// Configure TLS for mongod if enabled
		if b.isTLSEnabled() {
			opts = append(opts, withTLS(b.tlsCAFile, b.tlsCertAndKeyFile, b.tlsMode))
		}

		process := newProcess(toHostName(b.name, i), h, b.mongodbVersion, b.name, opts...)
		processes[i] = process
		members[i] = newReplicaSetMember(process, i)
	}

	auth := disabledAuth()
	if b.enabler != nil {
		auth = b.enabler.EnableAuth(auth)
	}

	currentAc := AutomationConfig{
		Version:   b.previousAC.Version,
		Processes: processes,
		ReplicaSets: []ReplicaSet{
			{
				Id:              b.name,
				Members:         members,
				ProtocolVersion: "1",
			},
		},
		Versions:     b.versions,
		ToolsVersion: b.toolsVersion,
		Options:      Options{DownloadBase: "/var/lib/mongodb-mms-automation"},
<<<<<<< HEAD
		Auth:         auth,
		SSL: SSL{
=======
		Auth:         DisabledAuth(),
		TLS: TLS{
>>>>>>> 5aec8999
			ClientCertificateMode: ClientCertificateModeOptional,
		},
	}

	// Set up TLS between agent and server
	// Agent needs to trust the certificate presented by the server
	if b.isTLSEnabled() {
		currentAc.TLS.CAFilePath = b.tlsCAFile
	}

	// Here we compare the bytes of the two automationconfigs,
	// we can't use reflect.DeepEqual() as it treats nil entries as different from empty ones,
	// and in the AutomationConfig Struct we use omitempty to set empty field to nil
	// The agent requires the nil value we provide, otherwise the agent attempts to configure authentication.

	newAcBytes, err := json.Marshal(b.previousAC)
	if err != nil {
		return AutomationConfig{}, err
	}

	currentAcBytes, err := json.Marshal(currentAc)
	if err != nil {
		return AutomationConfig{}, err
	}

	if !bytes.Equal(newAcBytes, currentAcBytes) {
		currentAc.Version++
	}
	return currentAc, nil
}

func toHostName(name string, index int) string {
	return fmt.Sprintf("%s-%d", name, index)
}

// Process functional options
func withFCV(fcv string) func(*Process) {
	return func(process *Process) {
		process.FeatureCompatibilityVersion = fcv
	}
}

// withTLS enables TLS for the mongod process
func withTLS(caFile, tlsKeyFile string, mode TLSMode) func(*Process) {
	return func(process *Process) {
		process.Args26.Net.TLS = MongoDBTLS{
			Mode:                               mode,
			CAFile:                             caFile,
			PEMKeyFile:                         tlsKeyFile,
			AllowConnectionsWithoutCertificate: true,
		}
	}
}<|MERGE_RESOLUTION|>--- conflicted
+++ resolved
@@ -150,13 +150,8 @@
 		Versions:     b.versions,
 		ToolsVersion: b.toolsVersion,
 		Options:      Options{DownloadBase: "/var/lib/mongodb-mms-automation"},
-<<<<<<< HEAD
 		Auth:         auth,
-		SSL: SSL{
-=======
-		Auth:         DisabledAuth(),
 		TLS: TLS{
->>>>>>> 5aec8999
 			ClientCertificateMode: ClientCertificateModeOptional,
 		},
 	}

--- conflicted
+++ resolved
@@ -89,13 +89,8 @@
 
 	r.log.Debug("Completing TLS rollout")
 
-<<<<<<< HEAD
-	mdb.Annotations[tLSRolledOutAnnotationKey] = "true"
+	mdb.Annotations[tLSRolledOutAnnotationKey] = trueAnnotation
 	if err := r.ensureAutomationConfig(mdb, enabler); err != nil {
-=======
-	mdb.Annotations[tLSRolledOutAnnotationKey] = trueAnnotation
-	if err := r.ensureAutomationConfig(mdb); err != nil {
->>>>>>> 1603c75c
 		return fmt.Errorf("error updating automation config after TLS rollout: %+v", err)
 	}
 

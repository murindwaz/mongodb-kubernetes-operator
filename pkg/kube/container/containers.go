--- conflicted
+++ resolved
@@ -9,10 +9,7 @@
 
 type Modification func(*corev1.Container)
 
-<<<<<<< HEAD
-=======
 // Apply returns a function which applies a series of Modification functions to a *corev1.Container
->>>>>>> b1f51eb5
 func Apply(modifications ...Modification) Modification {
 	return func(container *corev1.Container) {
 		for _, mod := range modifications {
@@ -21,11 +18,8 @@
 	}
 }
 
-<<<<<<< HEAD
-=======
 // New returns a concrete corev1.Container instance which has been modified based on the provided
 // modifications
->>>>>>> b1f51eb5
 func New(mods ...Modification) corev1.Container {
 	c := corev1.Container{}
 	for _, mod := range mods {
@@ -34,18 +28,12 @@
 	return c
 }
 
-<<<<<<< HEAD
-=======
 // NOOP is a valid Modification which applies no changes
->>>>>>> b1f51eb5
 func NOOP() Modification {
 	return func(container *corev1.Container) {}
 }
 
-<<<<<<< HEAD
-=======
 // WithName sets the container name
->>>>>>> b1f51eb5
 func WithName(name string) Modification {
 	return func(container *corev1.Container) {
 		container.Name = name
@@ -76,10 +64,7 @@
 	}
 }
 
-<<<<<<< HEAD
-=======
 // WithLivenessProbe modifies the container's Liveness Probe
->>>>>>> b1f51eb5
 func WithLivenessProbe(readinessProbeFunc func(*corev1.Probe)) Modification {
 	return func(container *corev1.Container) {
 		if container.LivenessProbe == nil {
@@ -89,10 +74,7 @@
 	}
 }
 
-<<<<<<< HEAD
-=======
 // WithResourceRequirements sets the container's Resources
->>>>>>> b1f51eb5
 func WithResourceRequirements(resources corev1.ResourceRequirements) Modification {
 	return func(container *corev1.Container) {
 		container.Resources = resources
@@ -106,11 +88,8 @@
 	}
 }
 
-<<<<<<< HEAD
-=======
 // WithLifecycle applies the lifecycle Modification to this container's
 // Lifecycle
->>>>>>> b1f51eb5
 func WithLifecycle(lifeCycleMod lifecycle.Modification) Modification {
 	return func(container *corev1.Container) {
 		if container.Lifecycle == nil {
@@ -120,10 +99,7 @@
 	}
 }
 
-<<<<<<< HEAD
-=======
 // WithEnvs ensures all of the provided envs exist in the container
->>>>>>> b1f51eb5
 func WithEnvs(envs ...corev1.EnvVar) Modification {
 	return func(container *corev1.Container) {
 		container.Env = mergeEnvs(container.Env, envs)
@@ -160,20 +136,14 @@
 	}
 }
 
-<<<<<<< HEAD
-=======
 // WithPorts sets the container's Ports
->>>>>>> b1f51eb5
 func WithPorts(ports []corev1.ContainerPort) Modification {
 	return func(container *corev1.Container) {
 		container.Ports = ports
 	}
 }
 
-<<<<<<< HEAD
-=======
 // WithSecurityContext sets teh container's SecurityContext
->>>>>>> b1f51eb5
 func WithSecurityContext(context corev1.SecurityContext) Modification {
 	return func(container *corev1.Container) {
 		container.SecurityContext = &context
